<!--suppress HtmlDeprecatedAttribute -->

<<<<<<< HEAD
<h1 align="center">🔐 BLOCO | Wallet Manager</h1>

<p align="center">
<a href="https://github.com/italoag/bloco-wallet-manager/releases" style="text-decoration: none">
<img src="https://img.shields.io/github/v/release/italoag/bloco-wallet-manager?style=flat-square" alt="Latest Release">
</a>

<a href="https://github.com/italoag/bloco-wallet-manager/stargazers" style="text-decoration: none">
<img src="https://img.shields.io/github/stars/italoag/bloco-wallet-manager.svg?style=flat-square" alt="Stars">
</a>

<a href="https://github.com/italoag/bloco-wallet-manager/fork" style="text-decoration: none">
<img src="https://img.shields.io/github/forks/italoag/bloco-wallet-manager.svg?style=flat-square" alt="Forks">
</a>

<a href="https://opensource.org/licenses/MIT" style="text-decoration: none">
<img src="https://img.shields.io/badge/License-MIT-blue.svg?style=flat-square" alt="License: MIT">
</a>



<br/>

<a href="https://github.com/italoag/bloco-wallet-manager/releases" style="text-decoration: none">
<img src="https://img.shields.io/badge/platform-windows%20%7C%20macos%20%7C%20linux-informational?style=for-the-badge" alt="Downloads">
</a>

 <a href="https://twitter.com/0xitalo">
        <img src="https://img.shields.io/badge/Twitter-%400xitalo-1DA1F2?logo=twitter&style=for-the-badge" alt=""/>
    </a>

<br/>
<br/>

### Table of Contents
=======
## Table of Contents
>>>>>>> af7bc065
- [Introduction](#introduction)
- [Features](#features)
- [Installation](#installation)
- [Usage](#usage)
- [Roadmap](#roadmap)
- [Contributing](#contributing)
- [License](#license)

## Introduction
**BLOCO Wallet Manager** is a command-line interface (CLI) application designed to manage cryptocurrency wallets compatible with the Ethereum network and adhering to the KeyStoreV3 standard. Developed in GoLang, BLOCO provides a Terminal User Interface (TUI) for seamless wallet management. Future integrations will include external vaults such as Hashicorp Vault, Amazon KMS, Cloud HSM, and Azure Key Vault.

## Features
- **Wallet Management**
    - Create new wallets compatible with Ethereum.
    - Import wallets using Mnemonics.
    - Export wallets in KeyStoreV3 format.
    - Delete, block, and unblock wallet addresses.
    - List all managed wallets.

- **Security**
    - Compatibility with KeyStoreV3 for secure key storage.
    - Planned integration with external vaults:
        - Hashicorp Vault
        - Amazon KMS
        - Cloud HSM
        - Azure Key Vault

- **Balance Inquiry**
    - Query the balance of Ethereum-compatible wallets.

- **Extensibility**
    - Support for additional blockchain networks (future).
    - Support for multiple cryptographic curves and signature algorithms:
        - Curves: secp256k1, secp256r1, ed25519
        - Algorithms: ECDSA, EdDSA

## Installation
Ensure you have [Go](https://golang.org/doc/install) installed on your system.

```bash
git clone https://github.com/italoag/bloco-wallet-manager.git
cd bloco-wallet-manager
go build -o bwm
```

Move the executable to a directory in your PATH for easy access:

```bash
mv bwm /usr/local/bin/
```

## Usage
Run the BLOCO Wallet Manager using the terminal:

```bash
bwm
```

Navigate through the TUI to manage your wallets. Available commands include:

- **Create Wallet:** Initialize a new Ethereum-compatible wallet.
- **Import Wallet:** Import existing wallets using Mnemonics.
- **List Wallets:** Display all managed wallets.

## Roadmap
**Upcoming Features:**

- **Vault Integrations:**
    - Hashicorp Vault
    - Amazon KMS
    - Cloud HSM
    - Azure Key Vault

- **Multi-Network Support:**
    - Integration with additional blockchain networks.

- **Advanced Cryptography:**
    - Support for secp256r1 and ed25519 curves.
    - Implementation of ECDSA and EdDSA signature algorithms.

- **Enhanced Security Features:**
    - **Import Wallet:** Import existing wallets using private keys.
    - Two-factor authentication for wallet access.
    - Multi-signature wallet support.

- **User Experience Improvements:**
    - Enhanced TUI with more intuitive navigation.
    - Detailed transaction histories and analytics.
    - Delete an account address.
    - **Delete Wallet:** Remove a wallet from the manager.
    - **Block/Unblock Wallet:** Temporarily disable or enable a wallet address.
    - **Check Balance:** View the balance of a selected wallet.

## Contributing
Contributions are welcome! Please follow these steps:

1. Fork the repository.
2. Create a new branch for your feature or bugfix.
3. Commit your changes with clear messages.
4. Submit a pull request detailing your changes.


## License
This project is licensed under the [MIT License](LICENSE).<|MERGE_RESOLUTION|>--- conflicted
+++ resolved
@@ -1,6 +1,5 @@
 <!--suppress HtmlDeprecatedAttribute -->
 
-<<<<<<< HEAD
 <h1 align="center">🔐 BLOCO | Wallet Manager</h1>
 
 <p align="center">
@@ -36,9 +35,6 @@
 <br/>
 
 ### Table of Contents
-=======
-## Table of Contents
->>>>>>> af7bc065
 - [Introduction](#introduction)
 - [Features](#features)
 - [Installation](#installation)
