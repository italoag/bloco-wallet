--- conflicted
+++ resolved
@@ -218,19 +218,8 @@
 	return ws.Repo.GetAllWallets()
 }
 
-<<<<<<< HEAD
 func (ws *WalletService) DeleteWallet(id int) error {
 	return ws.Repo.DeleteWallet(id)
-=======
-func (ws *WalletService) DeleteWallet(wallet *domain.Wallet) error {
-	// Remove o arquivo keystore do sistema
-	err := os.Remove(wallet.KeyStorePath)
-	if err != nil && !os.IsNotExist(err) {
-		return fmt.Errorf("failed to remove keystore file: %v", err)
-	}
-	// Remove do banco de dados
-	return ws.Repo.DeleteWallet(wallet.ID)
->>>>>>> 8cb6c599
 }
 
 // Helper functions
