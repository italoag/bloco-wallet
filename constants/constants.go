package constants

import "time"

const (
	PasswordCharLimit         = 64
	PasswordWidth             = 30
	PasswordMinLength         = 8
	DefaultView               = "menu"
	SplashView                = "splash"
	CreateWalletView          = "create_wallet_password"
	ImportWalletView          = "import_wallet"
	ImportWalletPasswordView  = "import_wallet_password"
<<<<<<< HEAD
	ImportMethodSelectionView = "import_method_selection"
	ImportPrivateKeyView      = "import_private_key"
	ListWalletsView           = "list_wallets"
=======
	SelectWalletOperationView = "wallet_select_operation_view"
	ListWalletsView           = "list_wallets"
	DeleteWalletConfirmationView = "delete_wallet_confirmation"
>>>>>>> af7bc065
	WalletPasswordView        = "wallet_password"
	WalletDetailsView         = "wallet_details"
	StyleWidth                = 40
	StyleMargin               = 1
	ConfigFontsPath           = "config/fonts.json"
	SplashDuration            = 2 * time.Second
	ErrorFontNotFoundMessage  = "Fonte não encontrada nos diretórios especificados."
<<<<<<< HEAD
	MnemonicWordCount         = 12
=======
>>>>>>> af7bc065
)<|MERGE_RESOLUTION|>--- conflicted
+++ resolved
@@ -11,15 +11,12 @@
 	CreateWalletView          = "create_wallet_password"
 	ImportWalletView          = "import_wallet"
 	ImportWalletPasswordView  = "import_wallet_password"
-<<<<<<< HEAD
 	ImportMethodSelectionView = "import_method_selection"
 	ImportPrivateKeyView      = "import_private_key"
 	ListWalletsView           = "list_wallets"
-=======
 	SelectWalletOperationView = "wallet_select_operation_view"
 	ListWalletsView           = "list_wallets"
 	DeleteWalletConfirmationView = "delete_wallet_confirmation"
->>>>>>> af7bc065
 	WalletPasswordView        = "wallet_password"
 	WalletDetailsView         = "wallet_details"
 	StyleWidth                = 40
@@ -27,8 +24,5 @@
 	ConfigFontsPath           = "config/fonts.json"
 	SplashDuration            = 2 * time.Second
 	ErrorFontNotFoundMessage  = "Fonte não encontrada nos diretórios especificados."
-<<<<<<< HEAD
 	MnemonicWordCount         = 12
-=======
->>>>>>> af7bc065
 )