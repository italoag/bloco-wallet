--- conflicted
+++ resolved
@@ -73,18 +73,10 @@
 	return wallets, nil
 }
 
-<<<<<<< HEAD
 func (repo *SQLiteRepository) DeleteWallet(walletID int) error {
 	deleteQuery := `DELETE FROM wallets WHERE id = ?;`
 	_, err := repo.conn.Exec(deleteQuery, walletID)
-=======
-func (repo *SQLiteRepository) DeleteWallet(id int) error {
-	deleteQuery := `
-		DELETE FROM wallets WHERE id = ?
-	`
 
-	_, err := repo.conn.Exec(deleteQuery, id)
->>>>>>> af7bc065
 	return err
 }
 
